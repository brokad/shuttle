--- conflicted
+++ resolved
@@ -12,8 +12,4 @@
 rocket = { version = "0.5.0-rc.1", features = ["json"] }
 serde = "1.0"
 sqlx = { version = "0.5", features = ["runtime-tokio-native-tls", "postgres"] }
-<<<<<<< HEAD
-shuttle-service = { version = "0.2.5", features = ["sqlx-postgres"] }
-=======
-shuttle-service = "0.2"
->>>>>>> a4f3b22c
+shuttle-service = { version = "0.2", features = ["sqlx-postgres"] }