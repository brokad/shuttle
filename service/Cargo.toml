--- conflicted
+++ resolved
@@ -17,16 +17,12 @@
 tokio = { version = "1.0", features = ["rt"] }
 thiserror = "1.0"
 
-<<<<<<< HEAD
-[features]
-default = ["codegen"]
-codegen = ["shuttle_codegen"]
-sqlx-integration = ["sqlx"]
-sqlx-postgres = ["sqlx-integration", "sqlx/postgres"]
-=======
 [dev-dependencies]
 portpicker = "0.1.1"
 
 [features]
+default = ["codegen"]
+codegen = ["shuttle_codegen"]
 loader = ["libloading"]
->>>>>>> a4f3b22c
+sqlx-integration = ["sqlx"]
+sqlx-postgres = ["sqlx-integration", "sqlx/postgres"]