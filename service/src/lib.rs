#![doc(
    html_logo_url = "https://raw.githubusercontent.com/getsynth/shuttle/main/resources/logo-square-transparent.png",
    html_favicon_url = "https://raw.githubusercontent.com/getsynth/shuttle/main/resources/favicon.ico"
)]
//! # Shuttle - Deploy Rust apps with a single Cargo subcommand
//! <div style="display: flex; margin-top: 30px; margin-bottom: 30px;">
//! <img src="https://raw.githubusercontent.com/getsynth/shuttle/main/resources/logo-rectangle-transparent.png" width="400px" style="margin-left: auto; margin-right: auto;"/>
//! </div>
//!
//! Hello, and welcome to the <span style="font-family: Sans-Serif;"><a href="https://shuttle.rs">shuttle</a></span> API documentation!
//!
//! Shuttle is an open-source app platform that uses traits and annotations to configure your backend deployments.
//!
//! ## Usage
//!
//! Depend on `shuttle-service` in `Cargo.toml`:
//!
//! ```toml
//! shuttle-service = "0.2"
//! ```
//!
//! and make sure your crate has a `cdylib` output target:
//!
//! ```toml
//! [lib]
//! crate-type = ["cdylib"]
//! ```
//!
//! See the [declare_service!][declare_service] macro for more information on how to implement a service. Here's a simple example using [rocket][rocket] to get you started:
//!
//! ```rust,no_run
//! #[macro_use]
//! extern crate shuttle_service;
//!
//! #[macro_use]
//! extern crate rocket;
//!
//! use rocket::{Build, Rocket};
//!
//! #[get("/hello")]
//! fn hello() -> &'static str {
//!     "Hello, world!"
//! }
//!
//! fn init() -> Rocket<Build> {
//!     rocket::build().mount("/", routes![hello])
//! }
//!
//! declare_service!(Rocket<Build>, init);
//! ```
//!
//! Complete examples can be found [in the repository](https://github.com/getsynth/shuttle/tree/main/examples/rocket).
//!
//! ## Deploying
//!
//! You can deploy your service with the [`cargo shuttle`](https://docs.rs/crate/cargo-shuttle/latest) subcommand. To install run:
//!
//! ```bash
//! $ cargo install cargo-shuttle
//! ```
//!
//! in a terminal. Once installed, run:
//!
//! ```bash
//! $ cargo shuttle login
//! ```
//!
//! this will open a browser window and prompt you to connect using your GitHub account.
//!
//! Then, deploy the service with:
//!
//! ```bash
//! $ cargo shuttle deploy
//! ```
//!
//! Your service will immediately be available at `{crate_name}.shuttleapp.rs`. For example:
//!
//! ```bash
//! $ curl https://hello-world-rocket-app.shuttleapp.rs
//! Hello, world!
//! ```
//!
//! ## Using `sqlx`
//!
//! Here is a quick example to deploy a service which uses a postgres database and [sqlx][sqlx]:
//!
//! ```rust,no_run
//! #[macro_use]
//! extern crate shuttle_service;
//! use shuttle_service::{Factory, Error};
//!
//! #[macro_use]
//! extern crate rocket;
//! use rocket::{Rocket, Build, State};
//!
//! use sqlx::PgPool;
//!
//! struct MyState(PgPool);
//!
//! #[get("/hello")]
//! fn hello(state: &State<MyState>) -> &'static str {
//!     // Do things with `state.0`...
//!     "Hello, Postgres!"
//! }
//!
//! async fn state(factory: &mut dyn Factory) -> Result<MyState, shuttle_service::Error> {
//!    let pool = sqlx::postgres::PgPoolOptions::new()
//!        .connect(&factory.get_sql_connection_string().await?)
//!        .await?;
//!    Ok(MyState(pool))
//! }
//!
//! fn rocket() -> Rocket<Build> {
//!     rocket::build().mount("/", routes![hello])
//! }
//!
//! declare_service!(Rocket<Build>, rocket, state);
//! ```
//!
//! To learn more about how to build services with states, and services that require additional resources, see [Factory][Factory].
//!
//! ## Configuration
//!
//! The `cargo shuttle` command can be customised by creating a `Shuttle.toml` in the same location as your `Cargo.toml`.
//!
//! ## Getting API keys
//!
//! After you've installed the [cargo-shuttle](https://docs.rs/crate/cargo-shuttle/latest) command, run:
//!
//! ```bash
//! $ cargo shuttle login
//! ```
//!
//! this will open a browser window and prompt you to connect using your GitHub account.
//!
//! ##### Change the name of your service
//!
//! To have your service deployed with a different name, add a `name` entry in the `Shuttle.toml`:
//!
//! ```toml
//! name = "hello-world"
//! ```
//!
//! If the `name` key is not specified, the service's name will be the same as the crate's name.
//!
//! ## We're in alpha 🤗
//!
//! Thanks for using shuttle! We're very happy to have you with us!
//!
//! During our alpha period, API keys are completely free and you can deploy as many services as you want.
//!
//! Just keep in mind that there may be some kinks that require us to take all deployments down once in a while. In certain circumstances we may also have to delete all the data associated with those deployments.
//!
//! To stay updated with the release status of shuttle, [join our Discord](https://discord.gg/H33rRDTm3p)!
//!
//! ## Join Discord
//!
//! If you have any questions, [join our Discord server](https://discord.gg/H33rRDTm3p). There's always someone on there that can help!
//!
//! You can also [open an issue or a discussion on GitHub](https://github.com/getsynth/shuttle).
//!

use async_trait::async_trait;
#[cfg(feature = "sqlx-postgres")]
use sqlx::PgPool;
use std::future::Future;

pub use rocket;
use rocket::{Build, Rocket};

use tokio::runtime::Runtime;

use std::net::SocketAddr;
use std::pin::Pin;

pub mod error;
pub use error::Error;

<<<<<<< HEAD
#[cfg(feature = "codegen")]
extern crate shuttle_codegen;
#[cfg(feature = "codegen")]
pub use shuttle_codegen::main;
=======
#[cfg(feature = "loader")]
pub mod loader;
>>>>>>> a4f3b22c

/// Factories can be used to request the provisioning of additional resources (like databases).
///
/// An instance of factory is passed by the deployer as an argument to [Service::build][Service::build] in the initial phase of deployment.
///
/// Also see the [declare_service!][declare_service] macro.
#[async_trait]
pub trait Factory: Send + Sync {
    /// Declare that the [Service][Service] requires a postgres database.
    ///
    /// Returns the connection string to the provisioned database.
    async fn get_sql_connection_string(&mut self) -> Result<String, crate::Error>;
}

/// Used to get resources of type `T` from factories with easy. This is mainly meant for consumption by our code generator.
#[async_trait]
pub trait GetResource<T> {
    async fn get_resource(self) -> Result<T, crate::Error>;
}

/// Get an `sqlx::PgPool` from any factory
#[cfg(feature = "sqlx-postgres")]
#[async_trait]
impl GetResource<PgPool> for &mut dyn Factory {
    async fn get_resource(self) -> Result<PgPool, crate::Error> {
        let connection_string = self.get_sql_connection_string().await?;

        let pool = sqlx::postgres::PgPoolOptions::new()
            .min_connections(1)
            .max_connections(5)
            .connect(&connection_string)
            .await?;

        Ok(pool)
    }
}

/// The core trait of the shuttle platform. Every crate deployed to shuttle needs to implement this trait.
///
/// Use the [declare_service!][crate::declare_service] macro to expose your implementation to the deployment backend.
pub trait Service: Send + Sync {
    /// This function is run exactly once on each instance of a deployment, prior to calling [bind][Service::bind].
    ///
    /// The passed [Factory][Factory] can be used to configure additional resources (like databases).
    ///
    /// The default is a noop that returns `Ok(())`.
    fn build(&mut self, _: &mut dyn Factory) -> Result<(), Error> {
        Ok(())
    }

    /// This function is run exactly once on each instance of a deployment.
    ///
    /// The deployer expects this instance of [Service][Service] to bind to the passed [SocketAddr][SocketAddr].
    fn bind(&mut self, addr: SocketAddr) -> Result<(), error::Error>;
}

/// A convenience trait for handling out of the box conversions into [Service][Service] instances.
pub trait IntoService {
    /// The [Service][Service] instance this converts to.
    type Service: Service;

    /// Convert into a [Service][Service] instance.
    fn into_service(self) -> Self::Service;
}

/// A convenience struct for building a [Service][Service] from a [Rocket<Build>][Rocket] instance.
///
/// To construct, use [into_service][IntoService::into_service].
///
/// If you have a state of type `T` you wish to load rocket with, use [into_service][IntoService::into_service] on a pair
/// `(Rocket<Build>, async fn (&mut dyn Factory) -> Result<T, Error>)`.
///
/// Also see the [declare_service!][declare_service] macro.
pub struct RocketService<T: Sized> {
    rocket: Option<Rocket<Build>>,
    state_builder:
        Option<fn(&mut dyn Factory) -> Pin<Box<dyn Future<Output = Result<T, Error>> + Send + '_>>>,
    runtime: Runtime,
}

impl IntoService for Rocket<Build> {
    type Service = RocketService<()>;
    fn into_service(self) -> Self::Service {
        RocketService {
            rocket: Some(self),
            state_builder: None,
            runtime: Runtime::new().unwrap(),
        }
    }
}

impl<T: Send + Sync + 'static> IntoService
    for (
        Rocket<Build>,
        fn(&mut dyn Factory) -> Pin<Box<dyn Future<Output = Result<T, Error>> + Send + '_>>,
    )
{
    type Service = RocketService<T>;

    fn into_service(self) -> Self::Service {
        RocketService {
            rocket: Some(self.0),
            state_builder: Some(self.1),
            runtime: Runtime::new().unwrap(),
        }
    }
}

impl<T> Service for RocketService<T>
where
    T: Send + Sync + 'static,
{
    fn build(&mut self, factory: &mut dyn Factory) -> Result<(), Error> {
        if let Some(state_builder) = self.state_builder.take() {
            // We want to build any sqlx pools on the same runtime the client code will run on. Without this expect to get errors of no tokio reactor being present.
            let state = self.runtime.block_on(state_builder(factory))?;

            if let Some(rocket) = self.rocket.take() {
                self.rocket.replace(rocket.manage(state));
            }
        }

        Ok(())
    }

    fn bind(&mut self, addr: SocketAddr) -> Result<(), error::Error> {
        let rocket = self.rocket.take().expect("service has already been bound");

        let config = rocket::Config {
            address: addr.ip(),
            port: addr.port(),
            log_level: rocket::config::LogLevel::Normal,
            ..Default::default()
        };
        let launched = rocket.configure(config).launch();
        self.runtime.block_on(launched)?;
        Ok(())
    }
}

/// A wrapper that takes a user's future, gives the future a factory, and takes the returned service from the future
/// The returned service will be deployed by shuttle
pub struct SimpleService<T> {
    service: Option<T>,
    builder:
        Option<fn(&mut dyn Factory) -> Pin<Box<dyn Future<Output = Result<T, Error>> + Send + '_>>>,
    runtime: Runtime,
}

impl<T> IntoService
    for fn(&mut dyn Factory) -> Pin<Box<dyn Future<Output = Result<T, Error>> + Send + '_>>
where
    SimpleService<T>: Service,
{
    type Service = SimpleService<T>;

    fn into_service(self) -> Self::Service {
        SimpleService {
            service: None,
            builder: Some(self),
            runtime: Runtime::new().unwrap(),
        }
    }
}

impl Service for SimpleService<Rocket<Build>> {
    fn build(&mut self, factory: &mut dyn Factory) -> Result<(), Error> {
        if let Some(builder) = self.builder.take() {
            // We want to build any sqlx pools on the same runtime the client code will run on. Without this expect to get errors of no tokio reactor being present.
            let rocket = self.runtime.block_on(builder(factory))?;

            self.service = Some(rocket);
        }

        Ok(())
    }

    fn bind(&mut self, addr: SocketAddr) -> Result<(), error::Error> {
        let rocket = self.service.take().expect("service has already been bound");

        let config = rocket::Config {
            address: addr.ip(),
            port: addr.port(),
            log_level: rocket::config::LogLevel::Normal,
            ..Default::default()
        };
        let launched = rocket.configure(config).launch();
        self.runtime.block_on(launched)?;
        Ok(())
    }
}

/// Helper macro that generates the entrypoint required of any service. Likely the only macro you need in this crate.
///
/// Can be used in one of two ways:
///
/// ## Without a state
///
/// If your service does not require a state (like a database connection pool), just pass a type and a constructor function:
///
/// ```rust,no_run
/// #[macro_use]
/// extern crate shuttle_service;
///
/// use rocket::{Rocket, Build};
///
/// fn rocket() -> Rocket<Build> {
///     rocket::build()
/// }
///
/// declare_service!(Rocket<Build>, rocket);
/// ```
///
/// The constructor function must return an instance of the type passed as first argument. Furthermore, the type must implement [IntoService][IntoService].
///
/// ## With a state
///
/// If your service requires a state, pass a type, a constructor and a state builder:
///
/// ```rust,no_run
/// use rocket::{Rocket, Build};
/// use sqlx::PgPool;
///
/// #[macro_use]
/// extern crate shuttle_service;
/// use shuttle_service::{Factory, Error};
///
/// struct MyState(PgPool);
///
/// async fn state(factory: &mut dyn Factory) -> Result<MyState, shuttle_service::Error> {
///    let pool = sqlx::postgres::PgPoolOptions::new()
///        .connect(&factory.get_sql_connection_string().await?)
///        .await?;
///    Ok(MyState(pool))
/// }
///
/// fn rocket() -> Rocket<Build> {
///     rocket::build()
/// }
///
/// declare_service!(Rocket<Build>, rocket, state);
/// ```
///
/// The state builder will be called when the deployer calls [Service::build][Service::build].
///
#[macro_export]
macro_rules! declare_service {
    ($service_type:ty, $constructor:path) => {
        #[no_mangle]
        pub extern "C" fn _create_service() -> *mut dyn $crate::Service {
            // Ensure constructor returns concrete type.
            let constructor: fn() -> $service_type = $constructor;

            let obj = $crate::IntoService::into_service(constructor());
            let boxed: Box<dyn $crate::Service> = Box::new(obj);
            Box::into_raw(boxed)
        }
    };
    ($service_type:ty, $constructor:path, $state_builder:path) => {
        #[no_mangle]
        pub extern "C" fn _create_service() -> *mut dyn $crate::Service {
            // Ensure constructor returns concrete type.
            let constructor: fn() -> $service_type = $constructor;

            // Ensure state builder is a function
            let state_builder: fn(
                &mut dyn $crate::Factory,
            ) -> std::pin::Pin<
                Box<dyn std::future::Future<Output = Result<_, $crate::Error>> + Send + '_>,
            > = |factory| Box::pin($state_builder(factory));

            let obj = $crate::IntoService::into_service((constructor(), state_builder));
            let boxed: Box<dyn $crate::Service> = Box::new(obj);
            Box::into_raw(boxed)
        }
    };
}<|MERGE_RESOLUTION|>--- conflicted
+++ resolved
@@ -176,15 +176,13 @@
 pub mod error;
 pub use error::Error;
 
-<<<<<<< HEAD
 #[cfg(feature = "codegen")]
 extern crate shuttle_codegen;
 #[cfg(feature = "codegen")]
 pub use shuttle_codegen::main;
-=======
+
 #[cfg(feature = "loader")]
 pub mod loader;
->>>>>>> a4f3b22c
 
 /// Factories can be used to request the provisioning of additional resources (like databases).
 ///
